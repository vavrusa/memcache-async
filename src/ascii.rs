--- conflicted
+++ resolved
@@ -708,14 +708,15 @@
     }
 
     #[test]
-<<<<<<< HEAD
     fn test_ascii_decrement() {
         let mut cache = Cache::new();
         cache.r.get_mut().extend_from_slice(b"0\r\n");
         let mut ascii = super::Protocol::new(&mut cache);
         assert_eq!(block_on(ascii.decrement("foo", 1)).unwrap(), 0);
         assert_eq!(cache.w.get_ref(), b"decr foo 1\r\n");
-=======
+    }
+
+    #[test]
     fn test_ascii_gets_cas() {
         let mut cache = Cache::new();
         cache
@@ -812,6 +813,5 @@
         let mut ascii = super::Protocol::new(&mut cache);
         let err = block_on(ascii.get(&"foo")).unwrap_err();
         assert_eq!(err.kind(), ErrorKind::Other);
->>>>>>> 9a56e6d3
     }
 }